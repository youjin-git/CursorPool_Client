name: Release
run-name: ${{ startsWith(github.ref, 'refs/tags/') && github.ref_name || '' }}

on:
  workflow_dispatch:
  push:
    tags:
      - 'v*'

permissions:
  contents: write

jobs:
  publish-tauri:
    if: startsWith(github.ref, 'refs/tags/v')
    strategy:
      fail-fast: false
      matrix:
        include:
          - platform: 'macos-14'
            args: '--target aarch64-apple-darwin'
            display_name: 'macOS-ARM64'
          - platform: 'macos-latest'
            args: '--target x86_64-apple-darwin'
            display_name: 'macOS-Intel'
          - platform: 'windows-latest'
            args: '--target x86_64-pc-windows-msvc'
            display_name: 'Windows-x64-Standard'
          - platform: 'windows-latest'
            args: '--target aarch64-pc-windows-msvc'
            display_name: 'Windows-ARM64-Standard'

    runs-on: ${{ matrix.platform }}
    name: Build ${{ matrix.display_name }}
    steps:
      - uses: actions/checkout@v4

      - name: Setup pnpm
        uses: pnpm/action-setup@v3
        with:
          version: latest
          run_install: false

      - name: Setup Node.js
        uses: actions/setup-node@v4
        with:
          node-version: '20'
          cache: 'pnpm'

      - name: Get Version (Windows)
        if: matrix.platform == 'windows-latest'
        id: get_version_windows
        shell: pwsh
        run: |
          $VERSION = (node -p "require('./package.json').version")
          echo "version=v$VERSION" >> $env:GITHUB_OUTPUT

      - name: Get Version (Unix)
        if: matrix.platform != 'windows-latest'
        id: get_version_unix
        shell: bash
        run: |
          VERSION=$(node -p "require('./package.json').version")
          echo "version=v$VERSION" >> $GITHUB_OUTPUT

      - name: install Rust stable
        uses: dtolnay/rust-toolchain@stable
        with:
          targets: ${{ matrix.platform == 'macos-latest' && 'x86_64-apple-darwin' || matrix.platform == 'macos-14' && 'aarch64-apple-darwin' || contains(matrix.args, 'aarch64-pc-windows-msvc') && 'aarch64-pc-windows-msvc' || '' }}

      - name: Install dependencies (macOS)
        if: matrix.platform == 'macos-latest' || matrix.platform == 'macos-14'
        run: |
          brew install openssl@3

      - name: Rust cache
        uses: swatinem/rust-cache@v2
        with:
          workspaces: './src-tauri -> target'

      - name: Install dependencies
        run: pnpm install

      - name: Create Release
        if: startsWith(github.ref, 'refs/tags/v') && matrix.platform == 'macos-14'
        id: create_release
        uses: softprops/action-gh-release@v1
        env:
          GITHUB_TOKEN: ${{ secrets.GITHUB_TOKEN }}
        with:
          tag_name: ${{ steps.get_version_unix.outputs.version }}
          name: ${{ steps.get_version_unix.outputs.version }}
          draft: false
          prerelease: false

      - uses: tauri-apps/tauri-action@v0
        env:
          GITHUB_TOKEN: ${{ secrets.GITHUB_TOKEN }}
          TAURI_SIGNING_PRIVATE_KEY: ${{ secrets.TAURI_SIGNING_PRIVATE_KEY }}
          TAURI_SIGNING_PRIVATE_KEY_PASSWORD: ${{ secrets.TAURI_SIGNING_PRIVATE_KEY_PASSWORD }}
        with: 
          tagName: ${{ matrix.platform == 'windows-latest' && steps.get_version_windows.outputs.version || steps.get_version_unix.outputs.version }}
          releaseName: ${{ matrix.platform == 'windows-latest' && steps.get_version_windows.outputs.version || steps.get_version_unix.outputs.version }}
          releaseDraft: false
          prerelease: false
          args: ${{ matrix.args }}
          includeUpdaterJson: true

  publish-webview2-fixed:
    if: startsWith(github.ref, 'refs/tags/v')
    strategy:
      fail-fast: false
      matrix:
        include:
          - platform: 'windows-latest'
            target: 'x86_64-pc-windows-msvc'
            arch: 'x64'
            display_name: 'Windows-x64-FixedWebView2'
          - platform: 'windows-latest'
            target: 'aarch64-pc-windows-msvc'
            arch: 'arm64'
            display_name: 'Windows-ARM64-FixedWebView2'

    runs-on: ${{ matrix.platform }}
    name: Build ${{ matrix.display_name }}
    steps:
      - uses: actions/checkout@v4

      - name: Setup pnpm
        uses: pnpm/action-setup@v3
        with:
          version: latest
          run_install: false

      - name: Setup Node.js
        uses: actions/setup-node@v4
        with:
          node-version: '20'
          cache: 'pnpm'

      - name: Get Version
        id: get_version
        shell: pwsh
        run: |
          $VERSION = (node -p "require('./package.json').version")
          echo "version=v$VERSION" >> $env:GITHUB_OUTPUT

      - name: install Rust stable
        uses: dtolnay/rust-toolchain@stable
        with:
          targets: ${{ matrix.target }}

      - name: Rust cache
        uses: swatinem/rust-cache@v2
        with:
          workspaces: './src-tauri -> target'

      - name: Install dependencies
        run: pnpm install

      - name: Prepare WebView2 Fixed Runtime
        shell: pwsh
        run: |
          # Create WebView2 configuration file
          $webviewConfigContent = @"
          {
            "bundle": {
              "windows": {
                "webviewInstallMode": {
                  "type": "fixedRuntime",
                  "path": "./webview2-runtime/${{ matrix.arch }}/"
                }
              }
            }
          }
          "@
          
          # Save configuration file
          New-Item -Path "src-tauri" -Name "tauri.windows.conf.json" -ItemType "file" -Value $webviewConfigContent -Force
          
          # Download WebView2 runtime
          mkdir -p src-tauri/webview2-runtime/${{ matrix.arch }}
          
          # Choose download link based on architecture
          if ("${{ matrix.arch }}" -eq "x64") {
            Invoke-WebRequest -Uri "https://msedge.sf.dl.delivery.mp.microsoft.com/filestreamingservice/files/949b4951-7f54-4504-8a73-ccad659afdb1/Microsoft.WebView2.FixedVersionRuntime.134.0.3124.72.x64.cab" -OutFile "webview2-runtime.cab"
          } else {
            Invoke-WebRequest -Uri "https://msedge.sf.dl.delivery.mp.microsoft.com/filestreamingservice/files/abc49133-bb96-41e6-a555-8ea087ff4564/Microsoft.WebView2.FixedVersionRuntime.134.0.3124.72.arm64.cab" -OutFile "webview2-runtime.cab"
          }
          
          cmd /c "expand webview2-runtime.cab -F:* .\src-tauri\webview2-runtime\${{ matrix.arch }}\"
          
          # Verify files existence
          if (Test-Path -Path "src-tauri/webview2-runtime/${{ matrix.arch }}") {
            Write-Host "WebView2 Runtime directory created successfully"
            Get-ChildItem -Path "src-tauri/webview2-runtime/${{ matrix.arch }}" | Select-Object -First 5
          }
          
          if (Test-Path -Path "src-tauri/tauri.windows.conf.json") {
            Write-Host "Windows configuration file created:"
            Get-Content -Path "src-tauri/tauri.windows.conf.json"
          }

      # Build only, without uploading
      - name: Build Tauri App
        id: build
        uses: tauri-apps/tauri-action@v0
        env:
          GITHUB_TOKEN: ${{ secrets.GITHUB_TOKEN }}
          TAURI_SIGNING_PRIVATE_KEY: ${{ secrets.TAURI_SIGNING_PRIVATE_KEY }}
          TAURI_SIGNING_PRIVATE_KEY_PASSWORD: ${{ secrets.TAURI_SIGNING_PRIVATE_KEY_PASSWORD }}
        with: 
          args: --target ${{ matrix.target }} --config src-tauri/tauri.windows.conf.json
<<<<<<< HEAD
          # Skip uploading files to GitHub
          includeUpdaterJson: false
          # Skip upload to GitHub Release
          dontUpload: true

      - name: Rename Files
        id: rename
=======
          includeUpdaterJson: false
          # 不包含更新JSON，避免覆盖标准版本的更新元数据

      - name: Rename and Upload Artifacts
>>>>>>> fda3bff4
        shell: pwsh
        env:
          GITHUB_TOKEN: ${{ secrets.GITHUB_TOKEN }}
        run: |
<<<<<<< HEAD
          # Rename MSI files
          $msiFiles = Get-ChildItem -Path ".\src-tauri\target\${{ matrix.target }}\release\bundle\msi\*.msi"
          foreach ($file in $msiFiles) {
            $newName = $file.Name -replace "\.msi$", "_fixed_webview2.msi"
            $newPath = Join-Path -Path $file.Directory.FullName -ChildPath $newName
            Rename-Item -Path $file.FullName -Destination $newPath
            Write-Host "Renamed: $($file.Name) -> $newName"
          }

          # Rename NSIS installer
          $exeFiles = Get-ChildItem -Path ".\src-tauri\target\${{ matrix.target }}\release\bundle\nsis\*-setup.exe"
          foreach ($file in $exeFiles) {
            $newName = $file.Name -replace "-setup\.exe$", "_fixed_webview2-setup.exe"
            $newPath = Join-Path -Path $file.Directory.FullName -ChildPath $newName
            Rename-Item -Path $file.FullName -Destination $newPath
            Write-Host "Renamed: $($file.Name) -> $newName"
          }

          # Rename signature files
          $sigFiles = Get-ChildItem -Path ".\src-tauri\target\${{ matrix.target }}\release\bundle\*\*.sig"
          foreach ($file in $sigFiles) {
            if ($file.Name -match "-setup\.exe\.sig$") {
              $newName = $file.Name -replace "-setup\.exe\.sig$", "_fixed_webview2-setup.exe.sig"
              $newPath = Join-Path -Path $file.Directory.FullName -ChildPath $newName
              Rename-Item -Path $file.FullName -Destination $newPath
              Write-Host "Renamed: $($file.Name) -> $newName"
            } 
            elseif ($file.Name -match "\.msi\.sig$") {
              $newName = $file.Name -replace "\.msi\.sig$", "_fixed_webview2.msi.sig"
              $newPath = Join-Path -Path $file.Directory.FullName -ChildPath $newName
              Rename-Item -Path $file.FullName -Destination $newPath
              Write-Host "Renamed: $($file.Name) -> $newName"
            }
          }

      - name: Upload WebView2 Release
        uses: softprops/action-gh-release@v2
        with:
          tag_name: ${{ steps.get_version.outputs.version }}
          name: ${{ steps.get_version.outputs.version }}
          token: ${{ secrets.GITHUB_TOKEN }}
          files: |
            src-tauri/target/${{ matrix.target }}/release/bundle/msi/*_fixed_webview2.msi
            src-tauri/target/${{ matrix.target }}/release/bundle/msi/*_fixed_webview2.msi.sig
            src-tauri/target/${{ matrix.target }}/release/bundle/nsis/*_fixed_webview2-setup.exe
            src-tauri/target/${{ matrix.target }}/release/bundle/nsis/*_fixed_webview2-setup.exe.sig
=======
          # 查找并显示原始文件
          Write-Host "Original files:"
          Get-ChildItem -Path ".\src-tauri\target\${{ matrix.target }}\release\bundle\msi\*.msi" | ForEach-Object { Write-Host $_.FullName }
          Get-ChildItem -Path ".\src-tauri\target\${{ matrix.target }}\release\bundle\nsis\*-setup.exe" | ForEach-Object { Write-Host $_.FullName }
          
          # 创建临时目录用于存放重命名后的文件
          $uploadDir = ".\webview2-upload"
          New-Item -ItemType Directory -Path $uploadDir -Force
          
          # 重命名MSI文件并复制到上传目录
          $msiFiles = Get-ChildItem -Path ".\src-tauri\target\${{ matrix.target }}\release\bundle\msi\*.msi"
          foreach ($file in $msiFiles) {
            $newName = $file.Name -replace "\.msi$", "_fixed-webview2.msi"
            $newPath = Join-Path -Path $uploadDir -ChildPath $newName
            Copy-Item -Path $file.FullName -Destination $newPath -Force
            Write-Host "Prepared: $($file.Name) -> $newName"
            
            # 同时处理签名文件
            $sigFile = "$($file.FullName).sig"
            if (Test-Path $sigFile) {
              $newSigName = $newName + ".sig"
              $newSigPath = Join-Path -Path $uploadDir -ChildPath $newSigName
              Copy-Item -Path $sigFile -Destination $newSigPath -Force
              Write-Host "Prepared: $($file.Name).sig -> $newSigName"
            }
          }

          # 重命名NSIS安装程序并复制到上传目录
          $exeFiles = Get-ChildItem -Path ".\src-tauri\target\${{ matrix.target }}\release\bundle\nsis\*-setup.exe"
          foreach ($file in $exeFiles) {
            $newName = $file.Name -replace "-setup\.exe$", "_fixed-webview2-setup.exe"
            $newPath = Join-Path -Path $uploadDir -ChildPath $newName
            Copy-Item -Path $file.FullName -Destination $newPath -Force
            Write-Host "Prepared: $($file.Name) -> $newName"
            
            # 同时处理签名文件
            $sigFile = "$($file.FullName).sig"
            if (Test-Path $sigFile) {
              $newSigName = $newName + ".sig"
              $newSigPath = Join-Path -Path $uploadDir -ChildPath $newSigName
              Copy-Item -Path $sigFile -Destination $newSigPath -Force
              Write-Host "Prepared: $($file.Name).sig -> $newSigName"
            }
          }
          
          # 显示准备上传的文件
          Write-Host "Files to upload:"
          Get-ChildItem -Path $uploadDir | ForEach-Object { Write-Host $_.FullName }
          
          # 使用GitHub CLI上传文件到Release
          Write-Host "Uploading files to GitHub Release..."
          $tag = "${{ steps.get_version.outputs.version }}"
          
          Get-ChildItem -Path $uploadDir | ForEach-Object {
            Write-Host "Uploading $($_.Name)..."
            gh release upload $tag $_.FullName --clobber
          }
>>>>>>> fda3bff4
<|MERGE_RESOLUTION|>--- conflicted
+++ resolved
@@ -193,43 +193,25 @@
           # Verify files existence
           if (Test-Path -Path "src-tauri/webview2-runtime/${{ matrix.arch }}") {
             Write-Host "WebView2 Runtime directory created successfully"
-            Get-ChildItem -Path "src-tauri/webview2-runtime/${{ matrix.arch }}" | Select-Object -First 5
-          }
-          
-          if (Test-Path -Path "src-tauri/tauri.windows.conf.json") {
-            Write-Host "Windows configuration file created:"
-            Get-Content -Path "src-tauri/tauri.windows.conf.json"
-          }
-
-      # Build only, without uploading
-      - name: Build Tauri App
+          }
+
+      # Build with tauri action but without uploading artifacts
+      - name: Build Tauri App 
         id: build
         uses: tauri-apps/tauri-action@v0
         env:
-          GITHUB_TOKEN: ${{ secrets.GITHUB_TOKEN }}
+          NODE_OPTIONS: "--max_old_space_size=4096"
           TAURI_SIGNING_PRIVATE_KEY: ${{ secrets.TAURI_SIGNING_PRIVATE_KEY }}
           TAURI_SIGNING_PRIVATE_KEY_PASSWORD: ${{ secrets.TAURI_SIGNING_PRIVATE_KEY_PASSWORD }}
-        with: 
+        with:
+          tauriScript: pnpm
           args: --target ${{ matrix.target }} --config src-tauri/tauri.windows.conf.json
-<<<<<<< HEAD
-          # Skip uploading files to GitHub
           includeUpdaterJson: false
-          # Skip upload to GitHub Release
-          dontUpload: true
 
       - name: Rename Files
         id: rename
-=======
-          includeUpdaterJson: false
-          # 不包含更新JSON，避免覆盖标准版本的更新元数据
-
-      - name: Rename and Upload Artifacts
->>>>>>> fda3bff4
-        shell: pwsh
-        env:
-          GITHUB_TOKEN: ${{ secrets.GITHUB_TOKEN }}
-        run: |
-<<<<<<< HEAD
+        shell: pwsh
+        run: |
           # Rename MSI files
           $msiFiles = Get-ChildItem -Path ".\src-tauri\target\${{ matrix.target }}\release\bundle\msi\*.msi"
           foreach ($file in $msiFiles) {
@@ -249,20 +231,20 @@
           }
 
           # Rename signature files
-          $sigFiles = Get-ChildItem -Path ".\src-tauri\target\${{ matrix.target }}\release\bundle\*\*.sig"
+          $sigFiles = Get-ChildItem -Path ".\src-tauri\target\${{ matrix.target }}\release\bundle\nsis\*-setup.exe.sig"
           foreach ($file in $sigFiles) {
-            if ($file.Name -match "-setup\.exe\.sig$") {
-              $newName = $file.Name -replace "-setup\.exe\.sig$", "_fixed_webview2-setup.exe.sig"
-              $newPath = Join-Path -Path $file.Directory.FullName -ChildPath $newName
-              Rename-Item -Path $file.FullName -Destination $newPath
-              Write-Host "Renamed: $($file.Name) -> $newName"
-            } 
-            elseif ($file.Name -match "\.msi\.sig$") {
-              $newName = $file.Name -replace "\.msi\.sig$", "_fixed_webview2.msi.sig"
-              $newPath = Join-Path -Path $file.Directory.FullName -ChildPath $newName
-              Rename-Item -Path $file.FullName -Destination $newPath
-              Write-Host "Renamed: $($file.Name) -> $newName"
-            }
+            $newName = $file.Name -replace "-setup\.exe\.sig$", "_fixed_webview2-setup.exe.sig"
+            $newPath = Join-Path -Path $file.Directory.FullName -ChildPath $newName
+            Rename-Item -Path $file.FullName -Destination $newPath
+            Write-Host "Renamed: $($file.Name) -> $newName"
+          }
+          
+          $sigFiles = Get-ChildItem -Path ".\src-tauri\target\${{ matrix.target }}\release\bundle\msi\*.msi.sig"
+          foreach ($file in $sigFiles) {
+            $newName = $file.Name -replace "\.msi\.sig$", "_fixed_webview2.msi.sig"
+            $newPath = Join-Path -Path $file.Directory.FullName -ChildPath $newName
+            Rename-Item -Path $file.FullName -Destination $newPath
+            Write-Host "Renamed: $($file.Name) -> $newName"
           }
 
       - name: Upload WebView2 Release
@@ -275,63 +257,4 @@
             src-tauri/target/${{ matrix.target }}/release/bundle/msi/*_fixed_webview2.msi
             src-tauri/target/${{ matrix.target }}/release/bundle/msi/*_fixed_webview2.msi.sig
             src-tauri/target/${{ matrix.target }}/release/bundle/nsis/*_fixed_webview2-setup.exe
-            src-tauri/target/${{ matrix.target }}/release/bundle/nsis/*_fixed_webview2-setup.exe.sig
-=======
-          # 查找并显示原始文件
-          Write-Host "Original files:"
-          Get-ChildItem -Path ".\src-tauri\target\${{ matrix.target }}\release\bundle\msi\*.msi" | ForEach-Object { Write-Host $_.FullName }
-          Get-ChildItem -Path ".\src-tauri\target\${{ matrix.target }}\release\bundle\nsis\*-setup.exe" | ForEach-Object { Write-Host $_.FullName }
-          
-          # 创建临时目录用于存放重命名后的文件
-          $uploadDir = ".\webview2-upload"
-          New-Item -ItemType Directory -Path $uploadDir -Force
-          
-          # 重命名MSI文件并复制到上传目录
-          $msiFiles = Get-ChildItem -Path ".\src-tauri\target\${{ matrix.target }}\release\bundle\msi\*.msi"
-          foreach ($file in $msiFiles) {
-            $newName = $file.Name -replace "\.msi$", "_fixed-webview2.msi"
-            $newPath = Join-Path -Path $uploadDir -ChildPath $newName
-            Copy-Item -Path $file.FullName -Destination $newPath -Force
-            Write-Host "Prepared: $($file.Name) -> $newName"
-            
-            # 同时处理签名文件
-            $sigFile = "$($file.FullName).sig"
-            if (Test-Path $sigFile) {
-              $newSigName = $newName + ".sig"
-              $newSigPath = Join-Path -Path $uploadDir -ChildPath $newSigName
-              Copy-Item -Path $sigFile -Destination $newSigPath -Force
-              Write-Host "Prepared: $($file.Name).sig -> $newSigName"
-            }
-          }
-
-          # 重命名NSIS安装程序并复制到上传目录
-          $exeFiles = Get-ChildItem -Path ".\src-tauri\target\${{ matrix.target }}\release\bundle\nsis\*-setup.exe"
-          foreach ($file in $exeFiles) {
-            $newName = $file.Name -replace "-setup\.exe$", "_fixed-webview2-setup.exe"
-            $newPath = Join-Path -Path $uploadDir -ChildPath $newName
-            Copy-Item -Path $file.FullName -Destination $newPath -Force
-            Write-Host "Prepared: $($file.Name) -> $newName"
-            
-            # 同时处理签名文件
-            $sigFile = "$($file.FullName).sig"
-            if (Test-Path $sigFile) {
-              $newSigName = $newName + ".sig"
-              $newSigPath = Join-Path -Path $uploadDir -ChildPath $newSigName
-              Copy-Item -Path $sigFile -Destination $newSigPath -Force
-              Write-Host "Prepared: $($file.Name).sig -> $newSigName"
-            }
-          }
-          
-          # 显示准备上传的文件
-          Write-Host "Files to upload:"
-          Get-ChildItem -Path $uploadDir | ForEach-Object { Write-Host $_.FullName }
-          
-          # 使用GitHub CLI上传文件到Release
-          Write-Host "Uploading files to GitHub Release..."
-          $tag = "${{ steps.get_version.outputs.version }}"
-          
-          Get-ChildItem -Path $uploadDir | ForEach-Object {
-            Write-Host "Uploading $($_.Name)..."
-            gh release upload $tag $_.FullName --clobber
-          }
->>>>>>> fda3bff4
+            src-tauri/target/${{ matrix.target }}/release/bundle/nsis/*_fixed_webview2-setup.exe.sig